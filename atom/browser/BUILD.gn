--- conflicted
+++ resolved
@@ -311,15 +311,8 @@
       "extensions/api/atom_extensions_api_client.h",
       "extensions/atom_browser_client_extensions_part.cc",
       "extensions/atom_browser_client_extensions_part.h",
-<<<<<<< HEAD
       "extensions/atom_component_extensions.cc",
       "extensions/atom_component_extensions.h",
-      "extensions/atom_extension_api_frame_id_map.cc",
-      "extensions/atom_extension_api_frame_id_map.h",
-      "extensions/atom_extension_api_frame_id_map_helper_impl.cc",
-      "extensions/atom_extension_api_frame_id_map_helper_impl.h",
-=======
->>>>>>> f568200b
       "extensions/atom_extension_host_delegate.cc",
       "extensions/atom_extension_host_delegate.h",
       "extensions/atom_extensions_network_delegate.cc",
