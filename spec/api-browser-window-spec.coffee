assert = require 'assert'
fs     = require 'fs'
path   = require 'path'
http   = require 'http'
url    = require 'url'
os     = require 'os'

{remote, screen} = require 'electron'
{ipcMain, BrowserWindow} = remote.require 'electron'

isCI = remote.process.argv[2] == '--ci'

describe 'browser-window module', ->
  fixtures = path.resolve __dirname, 'fixtures'

  w = null
  beforeEach ->
    w.destroy() if w?
    w = new BrowserWindow(show: false, width: 400, height: 400)
  afterEach ->
    w.destroy() if w?
    w = null

  describe 'BrowserWindow.close()', ->
    it 'should emit unload handler', (done) ->
      w.webContents.on 'did-finish-load', ->
        w.close()
      w.on 'closed', ->
        test = path.join(fixtures, 'api', 'unload')
        content = fs.readFileSync(test)
        fs.unlinkSync(test)
        assert.equal String(content), 'unload'
        done()
      w.loadURL 'file://' + path.join(fixtures, 'api', 'unload.html')

    it 'should emit beforeunload handler', (done) ->
      w.on 'onbeforeunload', ->
        done()
      w.webContents.on 'did-finish-load', ->
        w.close()
      w.loadURL 'file://' + path.join(fixtures, 'api', 'beforeunload-false.html')

  describe 'window.close()', ->
    it 'should emit unload handler', (done) ->
      w.on 'closed', ->
        test = path.join(fixtures, 'api', 'close')
        content = fs.readFileSync(test)
        fs.unlinkSync(test)
        assert.equal String(content), 'close'
        done()
      w.loadURL 'file://' + path.join(fixtures, 'api', 'close.html')

    it 'should emit beforeunload handler', (done) ->
      w.on 'onbeforeunload', ->
        done()
      w.loadURL 'file://' + path.join(fixtures, 'api', 'close-beforeunload-false.html')

  describe 'BrowserWindow.loadURL(url)', ->
    it 'should emit did-start-loading event', (done) ->
      w.webContents.on 'did-start-loading', ->
        done()
      w.loadURL 'about:blank'

    it 'should emit did-fail-load event', (done) ->
      w.webContents.on 'did-fail-load', ->
        done()
      w.loadURL 'file://a.txt'

  describe 'BrowserWindow.show()', ->
    it 'should focus on window', ->
      return if isCI
      w.show()
      assert w.isFocused()

  describe 'BrowserWindow.showInactive()', ->
    it 'should not focus on window', ->
      w.showInactive()
      assert !w.isFocused()

  describe 'BrowserWindow.focus()', ->
    it 'does not make the window become visible', ->
      assert.equal w.isVisible(), false
      w.focus()
      assert.equal w.isVisible(), false

  describe 'BrowserWindow.capturePage(rect, callback)', ->
    it 'calls the callback with a Buffer', (done) ->
      w.capturePage {x: 0, y: 0, width: 100, height: 100}, (image) ->
        assert.equal image.isEmpty(), true
        done()

  describe 'BrowserWindow.setSize(width, height)', ->
    it 'sets the window size', (done) ->
      size = [300, 400]
      w.once 'resize', ->
        newSize = w.getSize()
        assert.equal newSize[0], size[0]
        assert.equal newSize[1], size[1]
        done()
      w.setSize size[0], size[1]

  describe 'BrowserWindow.setPosition(x, y)', ->
    it 'sets the window position', (done) ->
      pos = [10, 10]
      w.once 'move', ->
        newPos = w.getPosition()
        assert.equal newPos[0], pos[0]
        assert.equal newPos[1], pos[1]
        done()
      w.setPosition pos[0], pos[1]

  describe 'BrowserWindow.setContentSize(width, height)', ->
    it 'sets the content size', ->
      size = [400, 400]
      w.setContentSize size[0], size[1]
      after = w.getContentSize()
      assert.equal after[0], size[0]
      assert.equal after[1], size[1]

    it 'works for framless window', ->
      w.destroy()
      w = new BrowserWindow(show: false, frame: false, width: 400, height: 400)
      size = [400, 400]
      w.setContentSize size[0], size[1]
      after = w.getContentSize()
      assert.equal after[0], size[0]
      assert.equal after[1], size[1]

  describe 'BrowserWindow.fromId(id)', ->
    it 'returns the window with id', ->
      assert.equal w.id, BrowserWindow.fromId(w.id).id

  describe 'BrowserWindow.setResizable(resizable)', ->
    it 'does not change window size for frameless window', ->
      w.destroy()
      w = new BrowserWindow(show: true, frame: false)
      s = w.getSize()
      w.setResizable not w.isResizable()
      assert.deepEqual s, w.getSize()

  describe '"useContentSize" option', ->
    it 'make window created with content size when used', ->
      w.destroy()
      w = new BrowserWindow(show: false, width: 400, height: 400, useContentSize: true)
      contentSize = w.getContentSize()
      assert.equal contentSize[0], 400
      assert.equal contentSize[1], 400

    it 'make window created with window size when not used', ->
      size = w.getSize()
      assert.equal size[0], 400
      assert.equal size[1], 400

    it 'works for framless window', ->
      w.destroy()
      w = new BrowserWindow(show: false, frame: false, width: 400, height: 400, useContentSize: true)
      contentSize = w.getContentSize()
      assert.equal contentSize[0], 400
      assert.equal contentSize[1], 400
      size = w.getSize()
      assert.equal size[0], 400
      assert.equal size[1], 400

  describe '"title-bar-style" option', ->
    return if process.platform isnt 'darwin'
    return if parseInt(os.release().split('.')[0]) < 14 # only run these tests on Yosemite or newer

    it 'creates browser window with hidden title bar', ->
      w.destroy()
      w = new BrowserWindow(show: false, width: 400, height: 400, titleBarStyle: 'hidden')
      contentSize = w.getContentSize()
      assert.equal contentSize[1], 400

    it 'creates browser window with hidden inset title bar', ->
      w.destroy()
      w = new BrowserWindow(show: false, width: 400, height: 400, titleBarStyle: 'hidden-inset')
      contentSize = w.getContentSize()
      assert.equal contentSize[1], 400

  describe '"enableLargerThanScreen" option', ->
    return if process.platform is 'linux'

    beforeEach ->
      w.destroy()
      w = new BrowserWindow(show: true, width: 400, height: 400, enableLargerThanScreen: true)

    it 'can move the window out of screen', ->
      w.setPosition -10, -10
      after = w.getPosition()
      assert.equal after[0], -10
      assert.equal after[1], -10

    it 'can set the window larger than screen', ->
      size = screen.getPrimaryDisplay().size
      size.width += 100
      size.height += 100
      w.setSize size.width, size.height
      after = w.getSize()
      assert.equal after[0], size.width
      assert.equal after[1], size.height

  describe '"web-preferences" option', ->
    afterEach ->
      ipcMain.removeAllListeners('answer')

    describe '"preload" option', ->
      it 'loads the script before other scripts in window', (done) ->
        preload = path.join fixtures, 'module', 'set-global.js'
        ipcMain.once 'answer', (event, test) ->
          assert.equal(test, 'preload')
          done()
        w.destroy()
        w = new BrowserWindow
          show: false
          webPreferences:
            preload: preload
        w.loadURL 'file://' + path.join(fixtures, 'api', 'preload.html')

    describe '"node-integration" option', ->
      it 'disables node integration when specified to false', (done) ->
        preload = path.join fixtures, 'module', 'send-later.js'
        ipcMain.once 'answer', (event, test) ->
          assert.equal(test, 'undefined')
          done()
        w.destroy()
        w = new BrowserWindow
          show: false
          webPreferences:
            preload: preload
            nodeIntegration: false
<<<<<<< HEAD
        w.loadUrl 'file://' + path.join(fixtures, 'api', 'blank.html')
=======
        w.loadURL 'file://' + path.join(fixtures, 'api', 'blank.html')
>>>>>>> fe214e08

  describe 'beforeunload handler', ->
    it 'returning true would not prevent close', (done) ->
      w.on 'closed', ->
        done()
      w.loadURL 'file://' + path.join(fixtures, 'api', 'close-beforeunload-true.html')

    it 'returning non-empty string would not prevent close', (done) ->
      w.on 'closed', ->
        done()
      w.loadURL 'file://' + path.join(fixtures, 'api', 'close-beforeunload-string.html')

    it 'returning false would prevent close', (done) ->
      w.on 'onbeforeunload', ->
        done()
      w.loadURL 'file://' + path.join(fixtures, 'api', 'close-beforeunload-false.html')

    it 'returning empty string would prevent close', (done) ->
      w.on 'onbeforeunload', ->
        done()
      w.loadURL 'file://' + path.join(fixtures, 'api', 'close-beforeunload-empty-string.html')

  describe 'new-window event', ->
    return if isCI and process.platform is 'darwin'
    it 'emits when window.open is called', (done) ->
      w.webContents.once 'new-window', (e, url, frameName) ->
        e.preventDefault()
        assert.equal url, 'http://host/'
        assert.equal frameName, 'host'
        done()
      w.loadURL "file://#{fixtures}/pages/window-open.html"

    it 'emits when link with target is called', (done) ->
      w.webContents.once 'new-window', (e, url, frameName) ->
        e.preventDefault()
        assert.equal url, 'http://host/'
        assert.equal frameName, 'target'
        done()
      w.loadURL "file://#{fixtures}/pages/target-name.html"

  describe 'maximize event', ->
    return if isCI
    it 'emits when window is maximized', (done) ->
      @timeout 10000
      w.once 'maximize', -> done()
      w.show()
      w.maximize()

  describe 'unmaximize event', ->
    return if isCI
    it 'emits when window is unmaximized', (done) ->
      @timeout 10000
      w.once 'unmaximize', -> done()
      w.show()
      w.maximize()
      w.unmaximize()

  describe 'minimize event', ->
    return if isCI
    it 'emits when window is minimized', (done) ->
      @timeout 10000
      w.once 'minimize', -> done()
      w.show()
      w.minimize()

  xdescribe 'beginFrameSubscription method', ->
    it 'subscribes frame updates', (done) ->
      w.loadURL "file://#{fixtures}/api/blank.html"
      w.webContents.beginFrameSubscription (data) ->
        assert.notEqual data.length, 0
        w.webContents.endFrameSubscription()
        done()

  describe 'save page', ->
    savePageDir = path.join fixtures, 'save_page'
    savePageHtmlPath = path.join savePageDir, 'save_page.html'
    savePageJsPath = path.join savePageDir, 'save_page_files', 'test.js'
    savePageCssPath = path.join savePageDir, 'save_page_files', 'test.css'
    it 'should save page', (done) ->
      w.webContents.on 'did-finish-load', ->
        w.webContents.savePage savePageHtmlPath, 'HTMLComplete', (error) ->
          assert.equal error, null
          assert fs.existsSync savePageHtmlPath
          assert fs.existsSync savePageJsPath
          assert fs.existsSync savePageCssPath
          fs.unlinkSync savePageCssPath
          fs.unlinkSync savePageJsPath
          fs.unlinkSync savePageHtmlPath
          fs.rmdirSync path.join savePageDir, 'save_page_files'
          fs.rmdirSync savePageDir
          done()

      w.loadURL "file://#{fixtures}/pages/save_page/index.html"<|MERGE_RESOLUTION|>--- conflicted
+++ resolved
@@ -228,11 +228,7 @@
           webPreferences:
             preload: preload
             nodeIntegration: false
-<<<<<<< HEAD
-        w.loadUrl 'file://' + path.join(fixtures, 'api', 'blank.html')
-=======
         w.loadURL 'file://' + path.join(fixtures, 'api', 'blank.html')
->>>>>>> fe214e08
 
   describe 'beforeunload handler', ->
     it 'returning true would not prevent close', (done) ->
